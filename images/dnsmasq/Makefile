--- conflicted
+++ resolved
@@ -15,11 +15,7 @@
 VERSION ?= $(shell git describe --tags --always --dirty)
 REGISTRY ?= gcr.io/google-containers
 ARCH ?= amd64
-<<<<<<< HEAD
 DNSMASQ_VERSION ?= dnsmasq-2.78
-=======
-DNSMASQ_VERSION ?= dnsmasq-2.77
->>>>>>> 41a2bacd
 CONTAINER_PREFIX ?= k8s-dns
 
 ALL_ARCH := amd64 arm arm64 ppc64le s390x
